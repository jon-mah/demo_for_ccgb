--- conflicted
+++ resolved
@@ -1,181 +1,144 @@
-"""
-Summarizes the average pi values per sample across species and populations.
-
-JCM 20220516
-"""
-
-
-import sys
-import os
-import logging
-import time
-import argparse
-import warnings
-
-import numpy
-import bz2
-import pandas as pd
-from utils import parse_midas_data, diversity_utils
-import numpy
-
-class ArgumentParserNoArgHelp(argparse.ArgumentParser):
-    """Like *argparse.ArgumentParser*, but prints help when no arguments."""
-
-    def error(self, message):
-        """Print error message, then help."""
-        sys.stderr.write('error: %s\n\n' % message)
-        self.print_help()
-        sys.exit(2)
-
-
-class ComputeDownSampledSFS():
-    """Wrapper class to allow functions to reference each other."""
-
-    def ExistingFile(self, fname):
-        """Return *fname* if existing file, otherwise raise ValueError."""
-        if os.path.isfile(fname):
-            return fname
-        else:
-            raise ValueError("%s must specify a valid file name" % fname)
-
-    def computeDownSampledSFSParser(self):
-        """Return *argparse.ArgumentParser* for ``fitdadi_infer_DFE.py``."""
-        parser = ArgumentParserNoArgHelp(
-            description=(
-                'Computes a downsampled SFS for a given species.'),
-            formatter_class=argparse.ArgumentDefaultsHelpFormatter)
-        parser.add_argument(
-            'species', type=str,
-            help=('String describing the species being analyzed.'))
-        parser.add_argument(
-            'outprefix', type=str,
-            help='The file prefix for the output files')
-        return parser
-
-    def main(self):
-        """Execute main function."""
-        # Parse command line arguments
-        parser = self.computeDownSampledSFSParser()
-        args = vars(parser.parse_args())
-        prog = parser.prog
-
-        # Assign arguments
-        outprefix = args['outprefix']
-        species = args['species']
-
-        # Numpy options
-        numpy.set_printoptions(linewidth=numpy.inf)
-
-        # Output files: logfile, snp_matrix.csv
-        # Remove output files if they already exist
-        underscore = '' if args['outprefix'][-1] == '/' else '_'
-        output_matrix = \
-            '{0}{1}{2}_downsampled_sfs.csv'.format(
-                args['outprefix'], underscore, species)
-
-        # Load core genes
-<<<<<<< HEAD
-        core_genes = parse_midas_data.load_core_genes(species_name)
-
-        # Load allele counts map for this species
-        snp_samples, allele_counts_map, passed_sites_map, final_line_number = parse_midas_data.parse_snps(species_name, allowed_variant_types=['1D','2D','3D','4D'], allowed_genes=core_genes, debug=True)
-
-        allowed_variant_types = '4D'
-        allowed_genes = core_genes
-        pi_min_k = 4
-        lower_threshold = 0.2
-        upper_threshold = 0.8
-=======
-        core_genes = pmd.load_core_genes(species)
-
-        # Load allele counts map for this species
-        snp_samples, allele_counts_map, passed_sites_map, final_line_number = pmd.parse_snps(species, allowed_variant_types=['1D','2D','3D','4D'], allowed_genes=core_genes)
->>>>>>> 429fc1bc
-
-        # Pooled counts: for reference
-        # synonymous_counts, synonymous_weights = diversity_utils.calculate_pooled_counts(allele_counts_map, passed_sites_map, allowed_variant_types = set(['4D']), allowed_genes=core_genes,pi_min_k=4)
-
-        # Dive into internals of calculatealle_pooled_counts
-        allowed_variant_types = '4D'
-        allowed_genes = core_genes
-        pi_min_k = 4
-        lower_threshold = 0.2
-        upper_threshold = 0.8
-
-<<<<<<< HEAD
-        with open(output_matrix, 'w+') as f:
-          f.write('site, alts, refs, total\n')
-        for gene_name in allele_counts_map:
-          for variant_type in allele_counts_map[gene_name].keys():
-            if variant_type not in allowed_variant_types:
-              continue
-            allele_counts = allele_counts_map[gene_name][variant_type]['alleles']
-          if len(allele_counts)==0:
-            continue
-          allele_counts = allele_counts
-          # passed_sites_matrix = boolean of whether a site passes or note
-          # genotype_matrix = 1 or 0, 1 --> alt allele, 0 --> reference or false in passed sites_matrix
-          # output alt ref fail depth
-          # For each site, you want to know (1) how many samples have alternate allele
-          # (freq>0.8, (2) how many samples have reference allele (freq>0.8),
-          # and (3) how many samples have 0 coverage
-          # site number --> gene + position within gene
-          genotype_matrix, passed_sites_matrix = diversity_utils.calculate_consensus_genotypes(allele_counts,lower_threshold,upper_threshold)
-          num_sites = passed_sites_matrix.shape[0]
-          num_samples = passed_sites_matrix.shape[1]
-          with open(output_matrix, 'a+') as f:
-            for i in range(0, num_sites):
-              site_id = gene_name + '.site.' + str(i+1)
-              alts = int(sum(genotype_matrix[i]))
-              fails = int(sum(numpy.invert(passed_sites_matrix[i])))
-              refs = int(len(genotype_matrix[i]) - fails)
-              f.write(site_id + ', ' + str(alts) + ', ' + str(refs) + ', ' + str(alts + refs) + '\n')
-          # prevalences = (genotype_matrix*passed_sites_matrix).sum(axis=1)
-          # min_prevalences = 0.5
-          # max_prevalences = (passed_sites_matrix).sum(axis=1)-0.5
-          # polymorphic_sites = (prevalences>min_prevalences)*(prevalences<max_prevalences)
-          # ks = prevalences[polymorphic_sites]
-          # ns = passed_sites_matrix.sum(axis=1)[polymorphic_sites]
-          # minor_ks = numpy.fmin(ks,ns-ks)
-          # break
-=======
-        print(allowed_genes)
-        # print(allele_counts_map)
-
-        for gene_name in allowed_genes:
-            for variant_type in allele_counts_map[gene_name].keys():
-                if variant_type not in allowed_variant_types:
-                    continue
-
-                allele_counts = allele_counts_map[gene_name][variant_type]['alleles']
-
-                if len(allele_counts)==0:
-                    continue
-
-                allele_counts = allele_counts
-
-                genotype_matrix, passed_sites_matrix = diversity_utils.calculate_consensus_genotypes(allele_counts,lower_threshold,upper_threshold)
-                prevalences = (genotype_matrix*passed_sites_matrix).sum(axis=1)
-                min_prevalences = 0.5
-                max_prevalences = (passed_sites_matrix).sum(axis=1)-0.5
-
-                polymorphic_sites = (prevalences>min_prevalences)*(prevalences<max_prevalences)
-
-                ks = prevalences[polymorphic_sites]
-                ns = passed_sites_matrix.sum(axis=1)[polymorphic_sites]
-                minor_ks = numpy.fmin(ks,ns-ks)
-
-                break
->>>>>>> 429fc1bc
-
-        # Finally, do whatever you need to do to figure out what the data structure and data is
-        # print(allele_counts)
-        # print(genotype_matrix)
-        # print(passed_sites_matrix)
-        # print(prevalences)
-
-
-
-
-if __name__ == '__main__':
-    ComputeDownSampledSFS().main()
+"""
+Summarizes the average pi values per sample across species and populations.
+
+JCM 20220516
+"""
+
+
+import sys
+import os
+import logging
+import time
+import argparse
+import warnings
+
+import numpy
+import bz2
+import pandas as pd
+from utils import parse_midas_data, diversity_utils
+import numpy
+
+class ArgumentParserNoArgHelp(argparse.ArgumentParser):
+    """Like *argparse.ArgumentParser*, but prints help when no arguments."""
+
+    def error(self, message):
+        """Print error message, then help."""
+        sys.stderr.write('error: %s\n\n' % message)
+        self.print_help()
+        sys.exit(2)
+
+
+class ComputeDownSampledSFS():
+    """Wrapper class to allow functions to reference each other."""
+
+    def ExistingFile(self, fname):
+        """Return *fname* if existing file, otherwise raise ValueError."""
+        if os.path.isfile(fname):
+            return fname
+        else:
+            raise ValueError("%s must specify a valid file name" % fname)
+
+    def computeDownSampledSFSParser(self):
+        """Return *argparse.ArgumentParser* for ``fitdadi_infer_DFE.py``."""
+        parser = ArgumentParserNoArgHelp(
+            description=(
+                'Computes a downsampled SFS for a given species.'),
+            formatter_class=argparse.ArgumentDefaultsHelpFormatter)
+        parser.add_argument(
+            'species', type=str,
+            help=('String describing the species being analyzed.'))
+        parser.add_argument(
+            'outprefix', type=str,
+            help='The file prefix for the output files')
+        return parser
+
+    def main(self):
+        """Execute main function."""
+        # Parse command line arguments
+        parser = self.computeDownSampledSFSParser()
+        args = vars(parser.parse_args())
+        prog = parser.prog
+
+        # Assign arguments
+        outprefix = args['outprefix']
+        species = args['species']
+
+        # Numpy options
+        numpy.set_printoptions(linewidth=numpy.inf)
+
+        # Output files: logfile, snp_matrix.csv
+        # Remove output files if they already exist
+        underscore = '' if args['outprefix'][-1] == '/' else '_'
+        output_matrix = \
+            '{0}{1}{2}_downsampled_sfs.csv'.format(
+                args['outprefix'], underscore, species)
+
+        # Load core genes
+        core_genes = parse_midas_data.load_core_genes(species_name)
+
+        # Load allele counts map for this species
+        snp_samples, allele_counts_map, passed_sites_map, final_line_number = parse_midas_data.parse_snps(species_name, allowed_variant_types=['1D','2D','3D','4D'], allowed_genes=core_genes, debug=True)
+
+        allowed_variant_types = '4D'
+        allowed_genes = core_genes
+        pi_min_k = 4
+        lower_threshold = 0.2
+        upper_threshold = 0.8
+
+        # Pooled counts: for reference
+        # synonymous_counts, synonymous_weights = diversity_utils.calculate_pooled_counts(allele_counts_map, passed_sites_map, allowed_variant_types = set(['4D']), allowed_genes=core_genes,pi_min_k=4)
+
+        # Dive into internals of calculatealle_pooled_counts
+        allowed_variant_types = '4D'
+        allowed_genes = core_genes
+        pi_min_k = 4
+        lower_threshold = 0.2
+        upper_threshold = 0.8
+
+        with open(output_matrix, 'w+') as f:
+          f.write('site, alts, refs, total\n')
+        for gene_name in allele_counts_map:
+          for variant_type in allele_counts_map[gene_name].keys():
+            if variant_type not in allowed_variant_types:
+              continue
+            allele_counts = allele_counts_map[gene_name][variant_type]['alleles']
+          if len(allele_counts)==0:
+            continue
+          allele_counts = allele_counts
+          # passed_sites_matrix = boolean of whether a site passes or note
+          # genotype_matrix = 1 or 0, 1 --> alt allele, 0 --> reference or false in passed sites_matrix
+          # output alt ref fail depth
+          # For each site, you want to know (1) how many samples have alternate allele
+          # (freq>0.8, (2) how many samples have reference allele (freq>0.8),
+          # and (3) how many samples have 0 coverage
+          # site number --> gene + position within gene
+          genotype_matrix, passed_sites_matrix = diversity_utils.calculate_consensus_genotypes(allele_counts,lower_threshold,upper_threshold)
+          num_sites = passed_sites_matrix.shape[0]
+          num_samples = passed_sites_matrix.shape[1]
+          with open(output_matrix, 'a+') as f:
+            for i in range(0, num_sites):
+              site_id = gene_name + '.site.' + str(i+1)
+              alts = int(sum(genotype_matrix[i]))
+              fails = int(sum(numpy.invert(passed_sites_matrix[i])))
+              refs = int(len(genotype_matrix[i]) - fails)
+              f.write(site_id + ', ' + str(alts) + ', ' + str(refs) + ', ' + str(alts + refs) + '\n')
+          # prevalences = (genotype_matrix*passed_sites_matrix).sum(axis=1)
+          # min_prevalences = 0.5
+          # max_prevalences = (passed_sites_matrix).sum(axis=1)-0.5
+          # polymorphic_sites = (prevalences>min_prevalences)*(prevalences<max_prevalences)
+          # ks = prevalences[polymorphic_sites]
+          # ns = passed_sites_matrix.sum(axis=1)[polymorphic_sites]
+          # minor_ks = numpy.fmin(ks,ns-ks)
+          # break
+
+        # Finally, do whatever you need to do to figure out what the data structure and data is
+        # print(allele_counts)
+        # print(genotype_matrix)
+        # print(passed_sites_matrix)
+        # print(prevalences)
+
+
+
+
+if __name__ == '__main__':
+    ComputeDownSampledSFS().main()